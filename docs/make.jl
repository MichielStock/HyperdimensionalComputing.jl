using HyperdimensionalComputing
using Documenter
using Pkg, Literate, Glob

<<<<<<< HEAD
ENV["DATADEPS_ALWAYS_ACCEPT"] = true

# Compile Literate.jl examples to markdown
TUTORIALS = joinpath(@__DIR__, "src", "examples")
SOURCE_FILES = Glob.glob("*.jl", TUTORIALS)
foreach(fn -> Literate.markdown(fn, TUTORIALS), SOURCE_FILES)

# Setup Documenter.jl
DocMeta.setdocmeta!(
	HyperdimensionalComputing,
	:DocTestSetup,
	:(using HyperdimensionalComputing); recursive=true
)
=======
DocMeta.setdocmeta!(HyperdimensionalComputing, :DocTestSetup, :(using HyperdimensionalComputing); recursive = true)
>>>>>>> 60cea94a

# Get repository information dynamically for fork support
repo_url = get(ENV, "GITHUB_REPOSITORY", "michielstock/HyperdimensionalComputing.jl")
repo_name = split(repo_url, "/")[end]
repo_owner = split(repo_url, "/")[1]

makedocs(;
<<<<<<< HEAD
    modules=[HyperdimensionalComputing],
    authors="Carlos Vigil-Vásquez, Michiel Stock, Steff Taelman, Dimi Boeckaerts",
    repo="https://github.com/$repo_url/blob/{commit}{path}#{line}",
    sitename="HyperdimensionalComputing.jl",
    format=Documenter.HTML(;
        prettyurls=get(ENV, "CI", "false") == "true",
        canonical="https://$repo_owner.github.io/$repo_name",
        assets=String[],
        edit_link="main",
    ),
    pages=[
        "HyperdimensionalComputing.jl" => "index.md",
        "Examples" => [
			"Introduction to HDC" => "examples/introduction-to-hdc.md",
			"What's the Dollar of Mexico?" => "examples/whats-the-dollar-of-mexico.md"
		],
        "API" => "api.md",
=======
    modules = [HyperdimensionalComputing],
    authors = "Michiel Stock, Carlos Vigil-Vásquez, Steff Taelman, Dimi Boeckaerts",
    repo = "https://github.com/$repo_url/blob/{commit}{path}#{line}",
    sitename = "HyperdimensionalComputing.jl",
    format = Documenter.HTML(;
        prettyurls = get(ENV, "CI", "false") == "true",
        canonical = "https://$repo_owner.github.io/$repo_name",
        assets = String[],
        edit_link = "main",
    ),
    pages = [
        "Home" => "index.md",
        "API Reference" => "api.md",
        "Examples" => "examples.md",
>>>>>>> 60cea94a
    ],
    checkdocs = :exports,
)

deploydocs(;
    repo = "github.com/$repo_url",
    devbranch = begin
        current_branch = get(ENV, "GITHUB_REF", "refs/heads/main")
        dev_branch = if occursin("develop", current_branch)
            "develop"
        else
            "main"
        end
    end,
)<|MERGE_RESOLUTION|>--- conflicted
+++ resolved
@@ -2,7 +2,6 @@
 using Documenter
 using Pkg, Literate, Glob
 
-<<<<<<< HEAD
 ENV["DATADEPS_ALWAYS_ACCEPT"] = true
 
 # Compile Literate.jl examples to markdown
@@ -12,13 +11,10 @@
 
 # Setup Documenter.jl
 DocMeta.setdocmeta!(
-	HyperdimensionalComputing,
-	:DocTestSetup,
-	:(using HyperdimensionalComputing); recursive=true
+    HyperdimensionalComputing,
+    :DocTestSetup,
+    :(using HyperdimensionalComputing); recursive = true
 )
-=======
-DocMeta.setdocmeta!(HyperdimensionalComputing, :DocTestSetup, :(using HyperdimensionalComputing); recursive = true)
->>>>>>> 60cea94a
 
 # Get repository information dynamically for fork support
 repo_url = get(ENV, "GITHUB_REPOSITORY", "michielstock/HyperdimensionalComputing.jl")
@@ -26,27 +22,8 @@
 repo_owner = split(repo_url, "/")[1]
 
 makedocs(;
-<<<<<<< HEAD
-    modules=[HyperdimensionalComputing],
-    authors="Carlos Vigil-Vásquez, Michiel Stock, Steff Taelman, Dimi Boeckaerts",
-    repo="https://github.com/$repo_url/blob/{commit}{path}#{line}",
-    sitename="HyperdimensionalComputing.jl",
-    format=Documenter.HTML(;
-        prettyurls=get(ENV, "CI", "false") == "true",
-        canonical="https://$repo_owner.github.io/$repo_name",
-        assets=String[],
-        edit_link="main",
-    ),
-    pages=[
-        "HyperdimensionalComputing.jl" => "index.md",
-        "Examples" => [
-			"Introduction to HDC" => "examples/introduction-to-hdc.md",
-			"What's the Dollar of Mexico?" => "examples/whats-the-dollar-of-mexico.md"
-		],
-        "API" => "api.md",
-=======
     modules = [HyperdimensionalComputing],
-    authors = "Michiel Stock, Carlos Vigil-Vásquez, Steff Taelman, Dimi Boeckaerts",
+    authors = "Carlos Vigil-Vásquez, Dimi Boeckaerts, Michiel Stock, Steff Taelman",
     repo = "https://github.com/$repo_url/blob/{commit}{path}#{line}",
     sitename = "HyperdimensionalComputing.jl",
     format = Documenter.HTML(;
@@ -56,10 +33,12 @@
         edit_link = "main",
     ),
     pages = [
-        "Home" => "index.md",
-        "API Reference" => "api.md",
-        "Examples" => "examples.md",
->>>>>>> 60cea94a
+        "HyperdimensionalComputing.jl" => "index.md",
+        "Examples" => [
+            "Introduction to HDC" => "examples/introduction-to-hdc.md",
+            "What's the Dollar of Mexico?" => "examples/whats-the-dollar-of-mexico.md",
+        ],
+        "API" => "api.md",
     ],
     checkdocs = :exports,
 )
