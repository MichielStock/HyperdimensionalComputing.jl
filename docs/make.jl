using HyperdimensionalComputing
using Documenter

DocMeta.setdocmeta!(HyperdimensionalComputing, :DocTestSetup, :(using HyperdimensionalComputing); recursive = true)

# Get repository information dynamically for fork support
repo_url = get(ENV, "GITHUB_REPOSITORY", "michielstock/HyperdimensionalComputing.jl")
repo_name = split(repo_url, "/")[end]
repo_owner = split(repo_url, "/")[1]

makedocs(;
<<<<<<< HEAD
    modules=[HyperdimensionalComputing],
    authors="Carlos Vigil-Vásquez, Steff Taelman, Dimi Boeckaerts",
    repo="https://github.com/$repo_url/blob/{commit}{path}#{line}",
    sitename="HyperdimensionalComputing.jl",
    format=Documenter.HTML(;
        prettyurls=get(ENV, "CI", "false") == "true",
        canonical="https://$repo_owner.github.io/$repo_name",
        assets=String[],
        edit_link="main",
=======
    modules = [HyperdimensionalComputing],
    authors = "Steff Taelman, Dimi Boeckaerts",
    repo = "https://github.com/$repo_url/blob/{commit}{path}#{line}",
    sitename = "HyperdimensionalComputing.jl",
    format = Documenter.HTML(;
        prettyurls = get(ENV, "CI", "false") == "true",
        canonical = "https://$repo_owner.github.io/$repo_name",
        assets = String[],
        edit_link = "main",
>>>>>>> d5374213
    ),
    pages = [
        "Home" => "index.md",
        "API Reference" => "api.md",
        "Examples" => "examples.md",
    ],
    checkdocs = :exports,
)

deploydocs(;
    repo = "github.com/$repo_url",
    devbranch = begin
        current_branch = get(ENV, "GITHUB_REF", "refs/heads/main")
        dev_branch = if occursin("develop", current_branch)
            "develop"
        else
            "main"
        end
    end,
)<|MERGE_RESOLUTION|>--- conflicted
+++ resolved
@@ -9,19 +9,8 @@
 repo_owner = split(repo_url, "/")[1]
 
 makedocs(;
-<<<<<<< HEAD
-    modules=[HyperdimensionalComputing],
-    authors="Carlos Vigil-Vásquez, Steff Taelman, Dimi Boeckaerts",
-    repo="https://github.com/$repo_url/blob/{commit}{path}#{line}",
-    sitename="HyperdimensionalComputing.jl",
-    format=Documenter.HTML(;
-        prettyurls=get(ENV, "CI", "false") == "true",
-        canonical="https://$repo_owner.github.io/$repo_name",
-        assets=String[],
-        edit_link="main",
-=======
     modules = [HyperdimensionalComputing],
-    authors = "Steff Taelman, Dimi Boeckaerts",
+    authors = "Michiel Stock, Carlos Vigil-Vásquez, Steff Taelman, Dimi Boeckaerts",
     repo = "https://github.com/$repo_url/blob/{commit}{path}#{line}",
     sitename = "HyperdimensionalComputing.jl",
     format = Documenter.HTML(;
@@ -29,7 +18,6 @@
         canonical = "https://$repo_owner.github.io/$repo_name",
         assets = String[],
         edit_link = "main",
->>>>>>> d5374213
     ),
     pages = [
         "Home" => "index.md",
