--- conflicted
+++ resolved
@@ -2,26 +2,25 @@
 
 using Distances, Random, Distributions, LinearAlgebra
 
-<<<<<<< HEAD
-export AbstractHDV, BinaryHDV, BipolarHDV,
-    GradedBipolarHDV, RealHDV, GradedHDV
-export offsetcombine, offsetcombine!
-export aggregate, aggregate!, aggregatewith!, bind, bind!, Π, Π!, resetoffset!
-export similarity, jacc_sim, cos_sim
-=======
-export AbstractHV, BinaryHV, BipolarHV,
-    GradedBipolarHV, RealHV, GradedHV, TernaryHV
-export bundle, bind, shift!, shift, ρ, ρ!, perturbate, perturbate!
-export sequence_embedding, sequence_embedding!
-export compute_1_grams, compute_2_grams, compute_3_grams, compute_4_grams, compute_5_grams,
-    compute_6_grams, compute_7_grams, compute_8_grams
-export similarity, sim_cos, sim_jacc, dist_hamming
->>>>>>> 8f0e762e
-export train, predict, retrain!
+include("types.jl")
+export AbstractHV,
+    BinaryHV,
+    BipolarHV,
+    GradedBipolarHV,
+    RealHV,
+    GradedHV,
+    TernaryHV
 
-include("types.jl")
 include("operations.jl")
-<<<<<<< HEAD
+export bundle,
+    bind,
+    shift!,
+    shift,
+    ρ,
+    ρ!,
+    perturbate,
+    perturbate!
+
 include("encoding.jl")
 export multiset,
     multibind,
@@ -31,10 +30,13 @@
     crossproduct,
     ngrams,
     graph
-=======
-#include("encoding.jl")
->>>>>>> 8f0e762e
+
 include("inference.jl")
+export similarity,
+   sim_cos,
+   sim_jacc,
+   dist_hamming
+
 #include("learning.jl")
 
 end