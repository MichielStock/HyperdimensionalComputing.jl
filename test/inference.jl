--- conflicted
+++ resolved
@@ -1,41 +1,28 @@
 @testset "inference" begin
-<<<<<<< HEAD
-    
+
     @testset "BinaryHV" begin
         x = BinaryHV([true, false, true, true])
         y = BinaryHV([false, false, false, true])
-=======
-
-    @testset "BinaryHDV" begin
-        x = BinaryHDV([true, false, true, true])
-        y = BinaryHDV([false, false, false, true])
->>>>>>> 05f19735
 
         @test similarity(x, y) ≈ 1 / 3 ≈ sim_jacc(x.v, y.v)
     end
 
     @testset "GradedHV" begin
-        x = GradedHV([0.1, 0.4, 0.6, .8])
+        x = GradedHV([0.1, 0.4, 0.6, 0.8])
         y = GradedHV([0.9, 0.8, 0.1, 0.3])
 
-        @test similarity(x, y) ≈ sim_jacc(x.v, y.v) ≈ dot(x.v, y.v) / sum(xi+yi-xi*yi for (xi, yi) in zip(x,y))
+        @test similarity(x, y) ≈ sim_jacc(x.v, y.v) ≈ dot(x.v, y.v) / sum(xi + yi - xi * yi for (xi, yi) in zip(x, y))
 
     end
 
-<<<<<<< HEAD
     @testset "BipolarHV" begin
         x = BipolarHV([1, -1, -1, -1])
         y = BipolarHV([-1, -1, 1, -1])
-=======
-    @testset "GradedHDV" begin
-        x = GradedHDV([0.1, 0.4, 0.6, 0.8])
-        y = GradedHDV([0.9, 0.8, 0.1, 0.3])
->>>>>>> 05f19735
 
         xd = collect(x)
         yd = collect(y)
 
-        @test similarity(x, y) ≈ sim_cos(x, y) ≈ dot(xd,yd) / norm(xd) / norm(yd)
+        @test similarity(x, y) ≈ sim_cos(x, y) ≈ dot(xd, yd) / norm(xd) / norm(yd)
     end
 
     @testset "TernaryHV" begin
@@ -45,38 +32,26 @@
         xd = collect(x)
         yd = collect(y)
 
-        @test similarity(x, y) ≈ sim_cos(x.v, y.v) ≈ dot(xd,yd) / norm(xd) / norm(yd)
+        @test similarity(x, y) ≈ sim_cos(x.v, y.v) ≈ dot(xd, yd) / norm(xd) / norm(yd)
     end
 
-<<<<<<< HEAD
     @testset "GradedBipolarHV" begin
-        x = GradedBipolarHV([0.1, -0.4, 0.6, .8])
+        x = GradedBipolarHV([0.1, -0.4, 0.6, 0.8])
         y = GradedBipolarHV([0.9, 0.8, -0.1, -0.3])
-=======
-    @testset "GradedBipolarHDV" begin
-        x = GradedBipolarHDV([0.1, -0.4, 0.6, 0.8])
-        y = GradedBipolarHDV([0.9, 0.8, -0.1, -0.3])
->>>>>>> 05f19735
 
         xd = collect(x)
         yd = collect(y)
 
-        @test similarity(x, y) ≈ sim_cos(x.v, y.v) ≈ dot(xd,yd) / norm(xd) / norm(yd)
+        @test similarity(x, y) ≈ sim_cos(x.v, y.v) ≈ dot(xd, yd) / norm(xd) / norm(yd)
     end
 
-<<<<<<< HEAD
     @testset "RealHV" begin
-        x = RealHV([0.1, -0.4, 0.6, .8])
+        x = RealHV([0.1, -0.4, 0.6, 0.8])
         y = RealHV([0.9, 0.8, -0.1, -0.3])
-=======
-    @testset "RealHDV" begin
-        x = RealHDV([0.1, -0.4, 0.6, 0.8])
-        y = RealHDV([0.9, 0.8, -0.1, -0.3])
->>>>>>> 05f19735
 
         xd = collect(x)
         yd = collect(y)
 
-        @test similarity(x, y) ≈ sim_cos(x.v, y.v) ≈ dot(xd,yd) / norm(xd) / norm(yd)
+        @test similarity(x, y) ≈ sim_cos(x.v, y.v) ≈ dot(xd, yd) / norm(xd) / norm(yd)
     end
 end